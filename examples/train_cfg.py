from HyperSloth.hypersloth_config import *

# Main configuration using Pydantic models
hyper_config_model = HyperConfig(
    data=DataConfig(
        dataset_name_or_path='/shared-mnt/data/share_gpt/multilingual_translation_qa_expert.json',
        group_by_length=True,
<<<<<<< HEAD
        # instruction_part="<|im_start|>user\n",
        # response_part="<|im_start|>assistant\n",
        instruction_part="<start_of_turn>user\n",
        response_part="<start_of_turn>model\n",
    ),
    training=TrainingConfig(
        gpus=[4,5,6,7],
        loss_type="response_only",  # Choices: ["all", "response_only"], the loss will only be calculated on the response part of the input
        chat_template='google/gemma-3-27b-it'
    ),
    fast_model_args=FastModelArgs(
        model_name="/mnt/data/huggingface-models/ModelSpace/GemmaX2-28-9B-v0.1-bnb-4bit",
=======
        instruction_part="<|im_start|>user\n",
        response_part="<|im_start|>assistant\n",
        # num_samples=200,
        test_ratio=0.05
    ),
    training=TrainingConfig(
        gpus=range(8),
        loss_type="response_only",  # Choices: ["all", "response_only"], the loss will only be calculated on the response part of the input
        # chat_template='Qwen/Qwen2.5-7B-Instruct'
    ),
    fast_model_args=FastModelArgs(
        model_name="unsloth/Qwen2.5-7B-Instruct",
>>>>>>> 3604d6f6
        max_seq_length=7_000,
    ),
    # pretrained_lora="/shared-mnt/loras/gemma-3-27b-it-bnb-4bit_teacher_messages_deepseek_direct/loss_response_only_lora_r16_a16_seq_7000_lr_0_0001_global_bz_16_epochs_2_seed_42_mmap/",
    lora_args=LoraArgs(
        r=16,
        lora_alpha=16,
    ),
    
)

# Training arguments using Pydantic model
training_config_model = TrainingArgsConfig(
    output_dir="/shared-mnt/loras/",
    per_device_train_batch_size=1,
<<<<<<< HEAD
    gradient_accumulation_steps=4,  # Meaing 8*4*4=128 examples per step
=======
    gradient_accumulation_steps=8,  # Meaing 8*4*4=128 examples per step
>>>>>>> 3604d6f6
    num_train_epochs=1,
    learning_rate=1e-4,
    eval_steps=100000,
    logging_steps=1,
    report_to="tensorboard",
    lr_scheduler_type="linear",
    warmup_steps=1,
    save_only_model=True,
    save_steps=200,
    save_total_limit=1,
    optim="adamw_8bit",
    weight_decay=0.01,
    packing=False,
    include_num_input_tokens_seen=True,
    eval_strategy = "epoch",
    # eval_strategy = "steps"
    # eval_steps = 1
)<|MERGE_RESOLUTION|>--- conflicted
+++ resolved
@@ -5,7 +5,6 @@
     data=DataConfig(
         dataset_name_or_path='/shared-mnt/data/share_gpt/multilingual_translation_qa_expert.json',
         group_by_length=True,
-<<<<<<< HEAD
         # instruction_part="<|im_start|>user\n",
         # response_part="<|im_start|>assistant\n",
         instruction_part="<start_of_turn>user\n",
@@ -18,20 +17,6 @@
     ),
     fast_model_args=FastModelArgs(
         model_name="/mnt/data/huggingface-models/ModelSpace/GemmaX2-28-9B-v0.1-bnb-4bit",
-=======
-        instruction_part="<|im_start|>user\n",
-        response_part="<|im_start|>assistant\n",
-        # num_samples=200,
-        test_ratio=0.05
-    ),
-    training=TrainingConfig(
-        gpus=range(8),
-        loss_type="response_only",  # Choices: ["all", "response_only"], the loss will only be calculated on the response part of the input
-        # chat_template='Qwen/Qwen2.5-7B-Instruct'
-    ),
-    fast_model_args=FastModelArgs(
-        model_name="unsloth/Qwen2.5-7B-Instruct",
->>>>>>> 3604d6f6
         max_seq_length=7_000,
     ),
     # pretrained_lora="/shared-mnt/loras/gemma-3-27b-it-bnb-4bit_teacher_messages_deepseek_direct/loss_response_only_lora_r16_a16_seq_7000_lr_0_0001_global_bz_16_epochs_2_seed_42_mmap/",
@@ -46,11 +31,7 @@
 training_config_model = TrainingArgsConfig(
     output_dir="/shared-mnt/loras/",
     per_device_train_batch_size=1,
-<<<<<<< HEAD
     gradient_accumulation_steps=4,  # Meaing 8*4*4=128 examples per step
-=======
-    gradient_accumulation_steps=8,  # Meaing 8*4*4=128 examples per step
->>>>>>> 3604d6f6
     num_train_epochs=1,
     learning_rate=1e-4,
     eval_steps=100000,
